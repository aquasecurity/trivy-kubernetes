--- conflicted
+++ resolved
@@ -352,118 +352,6 @@
 	}
 }
 
-<<<<<<< HEAD
-func TestSetActualResource(t *testing.T) {
-	tests := []struct {
-		name           string
-		actualResource *unstructured.Unstructured
-		useActualState bool
-		expectError    bool
-		expectedResult *unstructured.Unstructured
-	}{
-		{
-			name: "useActualState is true, should return nil and not modify actualResource",
-			actualResource: &unstructured.Unstructured{
-				Object: map[string]interface{}{
-					"kind":       "Pod",
-					"apiVersion": "v1",
-					"metadata": map[string]interface{}{
-						"annotations": map[string]interface{}{
-							"kubectl.kubernetes.io/last-applied-configuration": "{\"kind\":\"Pod\",\"apiVersion\":\"v1beta\"}",
-						},
-					},
-				},
-			},
-			useActualState: true,
-			expectError:    false,
-			expectedResult: &unstructured.Unstructured{
-				Object: map[string]interface{}{
-					"kind":       "Pod",
-					"apiVersion": "v1",
-					"metadata": map[string]interface{}{
-						"annotations": map[string]interface{}{
-							"kubectl.kubernetes.io/last-applied-configuration": "{\"kind\":\"Pod\",\"apiVersion\":\"v1beta\"}",
-						},
-					},
-				},
-			},
-		},
-		{
-			name: "valid last-applied-configuration annotation",
-			actualResource: &unstructured.Unstructured{
-				Object: map[string]interface{}{
-					"kind":       "Pod",
-					"apiVersion": "v1",
-					"metadata": map[string]interface{}{
-						"annotations": map[string]interface{}{
-							"kubectl.kubernetes.io/last-applied-configuration": "{\"kind\":\"Pod\",\"apiVersion\":\"v1beta\"}",
-						},
-					},
-				},
-			},
-			useActualState: false,
-			expectError:    false,
-			expectedResult: &unstructured.Unstructured{
-				Object: map[string]interface{}{
-					"kind":       "Pod",
-					"apiVersion": "v1beta",
-				},
-			},
-		},
-		{
-			name: "useActualState is true without annotations, should not modify actualResource",
-			actualResource: &unstructured.Unstructured{
-				Object: map[string]interface{}{
-					"kind":       "Pod",
-					"apiVersion": "v1",
-					"metadata": map[string]interface{}{
-						"annotations": map[string]interface{}{
-							"kubectl.kubernetes.io/version": "1",
-						},
-					},
-				},
-			},
-			useActualState: true,
-			expectError:    false,
-			expectedResult: &unstructured.Unstructured{
-				Object: map[string]interface{}{
-					"kind":       "Pod",
-					"apiVersion": "v1",
-					"metadata": map[string]interface{}{
-						"annotations": map[string]interface{}{
-							"kubectl.kubernetes.io/version": "1",
-						},
-					},
-				},
-			},
-		},
-		{
-			name: "invalid last-applied-configuration annotation",
-			actualResource: &unstructured.Unstructured{
-				Object: map[string]interface{}{
-					"metadata": map[string]interface{}{
-						"annotations": map[string]interface{}{
-							"kubectl.kubernetes.io/last-applied-configuration": "invalid json",
-						},
-					},
-				},
-			},
-			useActualState: false,
-			expectError:    true,
-			expectedResult: nil,
-		},
-	}
-
-	for _, tt := range tests {
-		t.Run(tt.name, func(t *testing.T) {
-			err := setActualResource(tt.actualResource, tt.useActualState)
-			if tt.expectError {
-				assert.Error(t, err)
-				return
-			}
-			assert.NoError(t, err)
-			assert.Equal(t, tt.expectedResult.Object, tt.actualResource.Object, "actualResource should match expected result")
-=======
 type kubectlAction func() error
 
 func TestListSpecificArtifacts(t *testing.T) {
@@ -571,7 +459,6 @@
 
 			require.NoError(t, err)
 			assert.Equal(t, test.expectedArtifacts, gotArtifacts)
->>>>>>> a8988a2c
 		})
 	}
 }