module github.com/aquasecurity/trivy-kubernetes

go 1.22.0

toolchain go1.22.2

require (
	github.com/aquasecurity/trivy-checks v1.2.2
	github.com/aws/aws-sdk-go v1.55.5
	github.com/davecgh/go-spew v1.1.2-0.20180830191138-d8f796af33cc
	github.com/google/go-containerregistry v0.20.2
	github.com/stretchr/testify v1.9.0
	gopkg.in/yaml.v3 v3.0.1
	k8s.io/api v0.31.2
	k8s.io/apimachinery v0.31.2
	k8s.io/cli-runtime v0.31.2
	k8s.io/client-go v0.31.2
	k8s.io/kubectl v0.31.2
	k8s.io/utils v0.0.0-20240711033017-18e509b52bc8
	sigs.k8s.io/yaml v1.4.0
)

require (
	github.com/Azure/go-ansiterm v0.0.0-20230124172434-306776ec8161 // indirect
	github.com/blang/semver/v4 v4.0.0 // indirect
	github.com/fxamacker/cbor/v2 v2.7.0 // indirect
	github.com/google/gnostic-models v0.6.8 // indirect
	github.com/moby/term v0.5.0 // indirect
<<<<<<< HEAD
	github.com/stretchr/objx v0.5.2 // indirect
	golang.org/x/sync v0.7.0 // indirect
	k8s.io/klog/v2 v2.120.1 // indirect
=======
	github.com/x448/float16 v0.8.4 // indirect
	golang.org/x/sync v0.8.0 // indirect
	gopkg.in/evanphx/json-patch.v4 v4.12.0 // indirect
	k8s.io/klog/v2 v2.130.1 // indirect
>>>>>>> b2f739e8
)

require (
	github.com/dsnet/compress v0.0.1
	github.com/emicklei/go-restful/v3 v3.11.0 // indirect
	github.com/go-errors/errors v1.4.2 // indirect
	github.com/go-logr/logr v1.4.2 // indirect
	github.com/go-openapi/jsonpointer v0.19.6 // indirect
	github.com/go-openapi/jsonreference v0.20.2 // indirect
	github.com/go-openapi/swag v0.22.4 // indirect
	github.com/gogo/protobuf v1.3.2 // indirect
	github.com/golang/protobuf v1.5.4 // indirect
	github.com/google/btree v1.0.1 // indirect
	github.com/google/go-cmp v0.6.0 // indirect
	github.com/google/gofuzz v1.2.0 // indirect
	github.com/google/shlex v0.0.0-20191202100458-e7afc7fbc510 // indirect
	github.com/google/uuid v1.6.0 // indirect
	github.com/gregjones/httpcache v0.0.0-20180305231024-9cad4c3443a7 // indirect
	github.com/imdario/mergo v0.3.12 // indirect
	github.com/inconshreveable/mousetrap v1.1.0 // indirect
	github.com/josharian/intern v1.0.0 // indirect
	github.com/json-iterator/go v1.1.12 // indirect
	github.com/liggitt/tabwriter v0.0.0-20181228230101-89fcab3d43de // indirect
	github.com/mailru/easyjson v0.7.7 // indirect
	github.com/mitchellh/mapstructure v1.5.0
	github.com/modern-go/concurrent v0.0.0-20180306012644-bacd9c7ef1dd // indirect
	github.com/modern-go/reflect2 v1.0.2 // indirect
	github.com/monochromegane/go-gitignore v0.0.0-20200626010858-205db1a8cc00 // indirect
	github.com/munnerz/goautoneg v0.0.0-20191010083416-a7dc8b61c822 // indirect
	github.com/opencontainers/go-digest v1.0.0
	github.com/peterbourgon/diskv v2.0.1+incompatible // indirect
	github.com/pkg/errors v0.9.1 // indirect
	github.com/pmezard/go-difflib v1.0.1-0.20181226105442-5d4384ee4fb2 // indirect
	github.com/spf13/cobra v1.8.1 // indirect
	github.com/spf13/pflag v1.0.5 // indirect
	github.com/xlab/treeprint v1.2.0 // indirect
	go.starlark.net v0.0.0-20230525235612-a134d8f9ddca // indirect
	golang.org/x/net v0.28.0 // indirect
	golang.org/x/oauth2 v0.21.0 // indirect
	golang.org/x/sys v0.26.0 // indirect
	golang.org/x/term v0.23.0 // indirect
	golang.org/x/text v0.17.0 // indirect
	golang.org/x/time v0.6.0 // indirect
	google.golang.org/protobuf v1.34.2 // indirect
	gopkg.in/inf.v0 v0.9.1 // indirect
	gopkg.in/yaml.v2 v2.4.0 // indirect
	k8s.io/kube-openapi v0.0.0-20240228011516-70dd3763d340 // indirect
	sigs.k8s.io/json v0.0.0-20221116044647-bc3834ca7abd // indirect
	sigs.k8s.io/kustomize/api v0.17.2 // indirect
	sigs.k8s.io/kustomize/kyaml v0.17.1 // indirect
	sigs.k8s.io/structured-merge-diff/v4 v4.4.1 // indirect
)<|MERGE_RESOLUTION|>--- conflicted
+++ resolved
@@ -26,16 +26,10 @@
 	github.com/fxamacker/cbor/v2 v2.7.0 // indirect
 	github.com/google/gnostic-models v0.6.8 // indirect
 	github.com/moby/term v0.5.0 // indirect
-<<<<<<< HEAD
-	github.com/stretchr/objx v0.5.2 // indirect
-	golang.org/x/sync v0.7.0 // indirect
-	k8s.io/klog/v2 v2.120.1 // indirect
-=======
 	github.com/x448/float16 v0.8.4 // indirect
 	golang.org/x/sync v0.8.0 // indirect
 	gopkg.in/evanphx/json-patch.v4 v4.12.0 // indirect
 	k8s.io/klog/v2 v2.130.1 // indirect
->>>>>>> b2f739e8
 )
 
 require (
